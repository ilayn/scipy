--- conflicted
+++ resolved
@@ -775,34 +775,6 @@
     return result
 
 
-<<<<<<< HEAD
-=======
-def _approx_fprime_helper(xk, f, epsilon, args=(), f0=None):
-    """
-    See ``approx_fprime``. An optional initial function value arg is added.
-
-    """
-    if f0 is None:
-        f0 = f(*((xk,) + args))
-    grad = numpy.zeros((len(xk),), float)
-    ei = numpy.zeros((len(xk),), float)
-    for k in range(len(xk)):
-        ei[k] = 1.0
-        d = epsilon * ei
-        df = (f(*((xk + d,) + args)) - f0) / d[k]
-        if not np.isscalar(df):
-            try:
-                df = df.item()
-            except (ValueError, AttributeError):
-                raise ValueError("The user-provided "
-                                 "objective function must "
-                                 "return a scalar value.")
-        grad[k] = df
-        ei[k] = 0.0
-    return grad
-
-
->>>>>>> 2ba80dc1
 def approx_fprime(xk, f, epsilon, *args):
     """Finite-difference approximation of the gradient of a scalar function.
 
@@ -1743,13 +1715,8 @@
         i = 0
         dri0 = numpy.dot(ri, ri)
 
-<<<<<<< HEAD
         if fhess is not None:             # you want to compute hessian once.
             A = sf.hess(xk)
-=======
-        if fhess is not None:             # you want to compute Hessian once.
-            A = fhess(*(xk,) + args)
->>>>>>> 2ba80dc1
             hcalls = hcalls + 1
 
         for k2 in xrange(cg_maxiter):

--- conflicted
+++ resolved
@@ -5000,11 +5000,7 @@
 
     def __str__(self):
         with np.printoptions(threshold=10):
-<<<<<<< HEAD
-            return f"abs({repr(self._dist)})"
-=======
             return f"abs({str(self._dist)})"
->>>>>>> 2fde036e
 
 
 def abs(X, /):

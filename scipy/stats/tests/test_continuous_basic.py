--- conflicted
+++ resolved
@@ -558,12 +558,6 @@
             "divide by zero encountered in true_divide",  # multiple distributions
             "divide by zero encountered in log",  # multiple distributions
             "invalid value encountered in add",  # genextreme
-<<<<<<< HEAD
-            "invalid value encountered in subtract",
-            "invalid value encountered in multiply"  # recipinvgauss
-=======
-            "invalid value encountered in subtract",  # gengamma
->>>>>>> 202d03c5
             ]
         for msg in suppress_messsages:
             sup.filter(category=RuntimeWarning, message=msg)

--- conflicted
+++ resolved
@@ -637,23 +637,14 @@
         -------
         d : array of floats
             The distances to the nearest neighbors. 
-<<<<<<< HEAD
             If ``x`` has shape ``tuple+(self.m,)``, then ``d`` has shape ``tuple+(k,)``.
+            When k == 1, the last dimension of the output is squeezed.
             Missing neighbors are indicated with infinite distances.
         i : ndarray of ints
             The locations of the neighbors in ``self.data``.
             If ``x`` has shape ``tuple+(self.m,)``, then ``i`` has shape ``tuple+(k,)``.
+            When k == 1, the last dimension of the output is squeezed.
             Missing neighbors are indicated with ``self.n``.
-=======
-            If x has shape tuple+(self.m,), then d has shape tuple+(len(k),).
-            When k == 1, the last dimension of the output is squeezed.
-            Missing neighbors are indicated with infinite distances.
-        i : ndarray of ints
-            The locations of the neighbors in self.data.
-            If `x` has shape tuple+(self.m,), then `i` has shape tuple+(len(k),).
-            When k == 1, the last dimension of the output is squeezed.
-            Missing neighbors are indicated with self.n.
->>>>>>> b2dcaa4f
 
         Notes
         -----

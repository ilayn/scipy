--- conflicted
+++ resolved
@@ -38,76 +38,6 @@
   fs.copyfile('_ufuncs_extra_code_common.pxi'),
 ]
 
-<<<<<<< HEAD
-cdflib_sources = [
-  'cdflib/algdiv.f',
-  'cdflib/alngam.f',
-  'cdflib/alnrel.f',
-  'cdflib/apser.f',
-  'cdflib/basym.f',
-  'cdflib/bcorr.f',
-  'cdflib/betaln.f',
-  'cdflib/bfrac.f',
-  'cdflib/bgrat.f',
-  'cdflib/bpser.f',
-  'cdflib/bratio.f',
-  'cdflib/brcmp1.f',
-  'cdflib/brcomp.f',
-  'cdflib/bup.f',
-  'cdflib/cdfbet.f',
-  'cdflib/cdfbin.f',
-  'cdflib/cdfchi.f',
-  'cdflib/cdfchn.f',
-  'cdflib/cdff.f',
-  'cdflib/cdffnc.f',
-  'cdflib/cdfgam.f',
-  'cdflib/cdfnbn.f',
-  'cdflib/cdfnor.f',
-  'cdflib/cdfpoi.f',
-  'cdflib/cdft.f',
-  'cdflib/cdftnc.f',
-  'cdflib/cumbet.f',
-  'cdflib/cumbin.f',
-  'cdflib/cumchi.f',
-  'cdflib/cumchn.f',
-  'cdflib/cumf.f',
-  'cdflib/cumfnc.f',
-  'cdflib/cumgam.f',
-  'cdflib/cumnbn.f',
-  'cdflib/cumnor.f',
-  'cdflib/cumpoi.f',
-  'cdflib/cumt.f',
-  'cdflib/cumtnc.f',
-  'cdflib/devlpl.f',
-  'cdflib/dinvnr.f',
-  'cdflib/dinvr.f',
-  'cdflib/dt1.f',
-  'cdflib/dzror.f',
-  'cdflib/erf.f',
-  'cdflib/erfc1.f',
-  'cdflib/esum.f',
-  'cdflib/exparg.f',
-  'cdflib/fpser.f',
-  'cdflib/gam1.f',
-  'cdflib/gaminv.f',
-  'cdflib/gamln.f',
-  'cdflib/gamln1.f',
-  'cdflib/gamma_fort.f',
-  'cdflib/grat1.f',
-  'cdflib/gratio.f',
-  'cdflib/gsumln.f',
-  'cdflib/ipmpar.f',
-  'cdflib/psi_fort.f',
-  'cdflib/rcomp.f',
-  'cdflib/rexp.f',
-  'cdflib/rlog.f',
-  'cdflib/rlog1.f',
-  'cdflib/spmpar.f',
-  'cdflib/stvaln.f'
-]
-
-=======
->>>>>>> 129fcb7a
 cephes_sources = [
   'cephes/airy.c',
   'cephes/bdtr.c',
@@ -188,10 +118,6 @@
   include_directories: ['../_lib', '../_build_utils/src'],
 )
 
-<<<<<<< HEAD
-
-=======
->>>>>>> 129fcb7a
 ufuncs_sources = [
   '_cosine.c',
   'scaled_exp1.c',
@@ -216,18 +142,6 @@
   dependencies: [py3_dep, np_dep],
 )
 
-<<<<<<< HEAD
-cdflib_lib = static_library('cdflib',
-  cdflib_sources,
-  fortran_args: [
-    _fflag_Wno_maybe_uninitialized,
-    _fflag_Wno_unused_label,
-    _fflag_Wno_intrinsic_shadow
-  ]
-)
-
-=======
->>>>>>> 129fcb7a
 mach_lib = static_library('mach',
   mach_sources,
   fortran_args: [_fflag_Wno_unused_dummy_argument, _fflag_Wno_maybe_uninitialized]
